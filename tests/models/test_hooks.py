from unittest.mock import MagicMock

import pytest
import torch

from pytorch_lightning import Trainer
from tests.base import EvalModelTemplate


@pytest.mark.parametrize('max_steps', [1, 2, 3])
def test_on_before_zero_grad_called(max_steps):

    class CurrentTestModel(EvalModelTemplate):
        on_before_zero_grad_called = 0

        def on_before_zero_grad(self, optimizer):
            self.on_before_zero_grad_called += 1

    model = CurrentTestModel()

    trainer = Trainer(
        max_steps=max_steps,
        num_sanity_val_steps=5,
    )
    assert 0 == model.on_before_zero_grad_called
    trainer.fit(model)
    assert max_steps == model.on_before_zero_grad_called

    model.on_before_zero_grad_called = 0
    trainer.test(model)
    assert 0 == model.on_before_zero_grad_called


def test_training_epoch_end_metrics_collection(tmpdir):
    """ Test that progress bar metrics also get collected at the end of an epoch. """
    num_epochs = 3

    class CurrentModel(EvalModelTemplate):

        def training_step(self, *args, **kwargs):
            output = super().training_step(*args, **kwargs)
            output['progress_bar'].update({'step_metric': torch.tensor(-1)})
            output['progress_bar'].update({'shared_metric': 100})
            return output

        def training_epoch_end(self, outputs):
            epoch = self.current_epoch
            # both scalar tensors and Python numbers are accepted
            return {
                'progress_bar': {
                    f'epoch_metric_{epoch}': torch.tensor(epoch),  # add a new metric key every epoch
                    'shared_metric': 111,
                }
            }

    model = CurrentModel()
    trainer = Trainer(
        max_epochs=num_epochs,
        default_root_dir=tmpdir,
        overfit_pct=0.1,
    )
    result = trainer.fit(model)
    assert result == 1
    metrics = trainer.progress_bar_dict

    # metrics added in training step should be unchanged by epoch end method
    assert metrics['step_metric'] == -1
    # a metric shared in both methods gets overwritten by epoch_end
    assert metrics['shared_metric'] == 111
    # metrics are kept after each epoch
    for i in range(num_epochs):
        assert metrics[f'epoch_metric_{i}'] == i


@pytest.mark.skipif(not torch.cuda.is_available(), reason="test requires GPU machine")
def test_transfer_batch_hook():

    class CustomBatch:

        def __init__(self, data):
            self.samples = data[0]
            self.targets = data[1]

    class CurrentTestModel(EvalModelTemplate):

<<<<<<< HEAD
        def transfer_batch_to_device(self, batch, device):
=======
        hook_called = False

        def transfer_batch_to_device(self, batch, device):
            self.hook_called = True
>>>>>>> 49b3ded5
            if isinstance(batch, CustomBatch):
                batch.samples = batch.samples.to(device)
                batch.targets = batch.targets.to(device)
            return batch

    model = CurrentTestModel()
    batch = CustomBatch((torch.zeros(5, 28), torch.ones(5, 1, dtype=torch.long)))

    trainer = Trainer()
    # running .fit() would require us to implement custom data loaders, we mock the model reference instead
    trainer.get_model = MagicMock(return_value=model)
<<<<<<< HEAD

    batch_gpu = trainer.transfer_batch_to_gpu(batch, 0)
    device = torch.device('cuda', 0)
    assert batch_gpu.samples.device == batch_gpu.targets.device == device
=======
    batch_gpu = trainer.transfer_batch_to_gpu(batch, 0)
    expected = torch.device('cuda', 0)
    assert model.hook_called
    assert batch_gpu.samples.device == batch_gpu.targets.device == expected
>>>>>>> 49b3ded5
<|MERGE_RESOLUTION|>--- conflicted
+++ resolved
@@ -83,14 +83,10 @@
 
     class CurrentTestModel(EvalModelTemplate):
 
-<<<<<<< HEAD
-        def transfer_batch_to_device(self, batch, device):
-=======
         hook_called = False
 
         def transfer_batch_to_device(self, batch, device):
             self.hook_called = True
->>>>>>> 49b3ded5
             if isinstance(batch, CustomBatch):
                 batch.samples = batch.samples.to(device)
                 batch.targets = batch.targets.to(device)
@@ -102,14 +98,7 @@
     trainer = Trainer()
     # running .fit() would require us to implement custom data loaders, we mock the model reference instead
     trainer.get_model = MagicMock(return_value=model)
-<<<<<<< HEAD
-
-    batch_gpu = trainer.transfer_batch_to_gpu(batch, 0)
-    device = torch.device('cuda', 0)
-    assert batch_gpu.samples.device == batch_gpu.targets.device == device
-=======
     batch_gpu = trainer.transfer_batch_to_gpu(batch, 0)
     expected = torch.device('cuda', 0)
     assert model.hook_called
-    assert batch_gpu.samples.device == batch_gpu.targets.device == expected
->>>>>>> 49b3ded5
+    assert batch_gpu.samples.device == batch_gpu.targets.device == expected